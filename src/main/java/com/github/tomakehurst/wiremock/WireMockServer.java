--- conflicted
+++ resolved
@@ -76,8 +76,10 @@
                 new StubResponseRenderer(
                         fileSource.child(FILES_ROOT),
                         wireMockApp.getGlobalSettingsHolder(),
-<<<<<<< HEAD
-                        new ProxyResponseRenderer(options.proxyVia())
+                        new ProxyResponseRenderer(options.proxyVia(),
+                                options.shouldPreserveHostHeader(),
+                                options.proxyHostHeader()
+                        )
                 )
         );
         HttpServerFactory httpServerFactory = new JettyHttpServerFactory();
@@ -87,12 +89,6 @@
                 stubRequestHandler,
                 requestDelayControl
         );
-=======
-                        new ProxyResponseRenderer(options.proxyVia(),
-                                                  options.shouldPreserveHostHeader(),
-                                                  options.proxyHostHeader())));
-
->>>>>>> 21211a6a
     }
 
     private MappingsLoader makeDefaultMappingsLoader() {
@@ -160,26 +156,11 @@
 	}
 	
 	public void start() {
-<<<<<<< HEAD
-		httpServer.start();
-=======
-		try {
-            jettyServer = new Server();
-            httpConnector = createHttpConnector();
-            jettyServer.addConnector(httpConnector);
-
-            if (options.httpsSettings().enabled()) {
-                httpsConnector = createHttpsConnector();
-                jettyServer.addConnector(httpsConnector);
-            }
-
-            addAdminContext();
-            addMockServiceContext();
-			jettyServer.start();
-		} catch (Exception e) {
+        try {
+		    httpServer.start();
+        } catch (Exception e) {
             throw new FatalStartupException(e);
-		}
->>>>>>> 21211a6a
+        }
 	}
 
     /**
